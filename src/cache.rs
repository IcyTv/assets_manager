--- conflicted
+++ resolved
@@ -4,39 +4,19 @@
     AssetError,
     dirs::{CachedDir, DirReader},
     loader::Loader,
-<<<<<<< HEAD
     entry::{CacheEntry, AssetRef},
     utils::{HashMap, RwLock},
-};
-
-#[cfg(feature = "hot-reloading")]
-use crate::{
-    hot_reloading::{HotReloader, WatchedPaths},
-    utils::Mutex,
-=======
-    lock::{RwLock, CacheEntry, AssetRef},
-    RandomState,
     source::{FileSystem, Source},
->>>>>>> 4dd1485c
 };
 
 use std::{
     any::TypeId,
     borrow::Borrow,
-<<<<<<< HEAD
-    error::Error,
-=======
-    collections::HashMap,
->>>>>>> 4dd1485c
     fmt,
     io,
     path::Path,
 };
 
-<<<<<<< HEAD
-=======
-
->>>>>>> 4dd1485c
 
 /// The key used to identify assets
 ///
@@ -181,18 +161,8 @@
 pub struct AssetCache<S=FileSystem> {
     source: S,
 
-<<<<<<< HEAD
     pub(crate) assets: RwLock<HashMap<Key, CacheEntry>>,
     pub(crate) dirs: RwLock<HashMap<Key, CachedDir>>,
-
-    #[cfg(feature = "hot-reloading")]
-    reloader: Mutex<HotReloader>,
-    #[cfg(feature = "hot-reloading")]
-    pub(crate) watched: Mutex<WatchedPaths>,
-=======
-    pub(crate) assets: RwLock<HashMap<Key, CacheEntry, RandomState>>,
-    pub(crate) dirs: RwLock<HashMap<Key, CachedDir, RandomState>>,
->>>>>>> 4dd1485c
 }
 
 impl AssetCache<FileSystem> {
@@ -209,18 +179,6 @@
     }
 }
 
-<<<<<<< HEAD
-            assets: RwLock::new(HashMap::new()),
-            dirs: RwLock::new(HashMap::new()),
-            path,
-
-            #[cfg(feature = "hot-reloading")]
-            reloader,
-            #[cfg(feature = "hot-reloading")]
-            watched: Mutex::new(WatchedPaths::new()),
-        })
-    }
-=======
 impl<S> AssetCache<S>
 where
     S: Source,
@@ -228,9 +186,8 @@
     /// Creates a cache that loads assets from the given source.
     pub fn with_source(source: S) -> AssetCache<S> {
         AssetCache {
-            assets: RwLock::new(HashMap::with_hasher(RandomState::new())),
-            dirs: RwLock::new(HashMap::with_hasher(RandomState::new())),
->>>>>>> 4dd1485c
+            assets: RwLock::new(HashMap::new()),
+            dirs: RwLock::new(HashMap::new()),
 
             source,
         }
